#Infogathering

docker ps
docker logs career-mentor-backend-container

#Pasteready instant setup

docker stop career-mentor-backend-container
docker rm career-mentor-backend-container
docker build -t career-mentor-backend:latest /Users/elricettmuller/Programming/CareerMentor/Agentic_AI_System/backend-api
docker run -d -p 8000:8000 --name career-mentor-backend-container career-mentor-backend:latest

docker logs career-mentor-backend-container


Azim:

docker ps

docker stop career-mentor-backend-container

docker rm career-mentor-backend-container

docker build -t career-mentor-backend:latest /Users/azimalizada/Documents/Uni/Sem4/MA/CareerMentor/Agentic_AI_System/backend-api

docker run -d -p 8000:8000 --name career-mentor-backend-container career-mentor-backend:latest

docker logs career-mentor-backend-container



npx expo start



Azim v2:


1. Überprüfen Sie, ob Docker läuft:

docker --version


2. Bestehende Container überprüfen und stoppen (falls vorhanden)
bash
# Überprüfen Sie laufende Container
docker ps

# Stoppen Sie den Backend-Container, falls er läuft
docker stop career-mentor-backend-container

# Entfernen Sie den alten Container
docker rm career-mentor-backend-container



3. Backend-Image bauen
bash
# Navigieren Sie zum Backend-Verzeichnis (falls nötig)
cd /Users/azimalizada/Documents/Uni/Sem4/MA/CareerMentor/Agentic_AI_System/backend-api

# Bauen Sie das Backend-Image
docker build -t career-mentor-backend:latest .



4. Backend-Container starten
bash
# Starten Sie den Backend-Container
docker run -d -p 8000:8000 --name career-mentor-backend-container career-mentor-backend:latest



5. Überprüfen Sie die Logs, um sicherzustellen, dass alles funktioniert
bash
docker logs career-mentor-backend-container



6. MongoDB-Verbindung (falls benötigt)
Wenn Sie auch MongoDB benötigen:

bash
# MongoDB-Container starten (falls noch nicht vorhanden)
docker run -d --name career-mentor-mongodb -p 27017:27017 mongo:latest



7. Fortgeschrittene Konfiguration (optional)
Wenn Sie Umgebungsvariablen für die MongoDB-Verbindung anpassen möchten:

bash
docker run -d --name career-mentor-backend-container -p 8000:8000 \
  -e MONGO_URI=mongodb://host.docker.internal:27017 \
  -e MONGO_DB_NAME=career-mentor \
  --add-host=host.docker.internal:host-gateway \
  career-mentor-backend:latest



8. Frontend starten (falls benötigt)
Nachdem das Backend läuft, können Sie das Frontend starten:

bash
cd /Users/azimalizada/Documents/Uni/Sem4/MA/CareerMentor/Agentic_AI_System/mobile-app/CareerMentor
npx expo start



<<<<<<< HEAD
AZIM FINAL:

# Stoppe und entferne die vorhandenen Container:
# Baue das Backend-Image neu und starte die Container:
# Überprüfe, ob beide Container laufen:
# Überprüfe die Logs des Backend-Containers:



docker stop career-mentor-backend-container career-mentor-mongodb
docker rm career-mentor-backend-container career-mentor-mongodb

docker build -t career-mentor-backend:latest .
docker run -d --name career-mentor-mongodb -p 27017:27017 mongo:latest
docker run -d --name career-mentor-backend-container -p 8000:8000 --add-host=host.docker.internal:host-gateway career-mentor-backend:latest

docker ps

docker logs career-mentor-backend-container





Frontend:

ngrok http http://localhost:8080

+  

npx expo start
=======
===== Alessandro: Docker Setup and Workflow =====

===== Initial Setup =====

# 1. Make sure MongoDB container is running
docker stop careermentor-mongodb || true
docker rm careermentor-mongodb || true
docker run -d --name careermentor-mongodb -p 27017:27017 mongo:latest

# 2. Build and start the backend container
docker stop careermentor-backend
docker rm careermentor-backend
docker build -t careermentor-backend:latest ./Agentic_AI_System/backend-api
docker run -d --name careermentor-backend -p 8000:8000 --add-host=host.docker.internal:host-gateway careermentor-backend:latest

===== Recurring Setup (Stop/Remove/Restart) =====

# 1. Stop and remove existing containers
docker stop careermentor-backend careermentor-mongodb
docker rm careermentor-backend careermentor-mongodb

# 2. Start MongoDB container
docker run -d --name careermentor-mongodb -p 27017:27017 mongo:latest

# 3. Rebuild backend if code changes were made
docker build -t careermentor-backend:latest ./Agentic_AI_System/backend-api

# 4. Start backend container with host.docker.internal for Ollama access
docker run -d --name careermentor-backend -p 8000:8000 --add-host=host.docker.internal:host-gateway careermentor-backend:latest

# 5. Verify containers are running
docker ps

# 6. Test backend API
curl http://localhost:8000/healthcheck

# 7. Test job search endpoint (requires Ollama running on host)
curl -X POST -H "Content-Type: application/json" -d '{"data": {"job_title": "Software Developer", "location_radius": 50}}' http://localhost:8000/agents/path_finder/search_jobs_online

===== MongoDB Docker Container =====

docker stop careermentor-mongodb
docker rm careermentor-mongodb
docker run -d --name careermentor-mongodb -p 27017:27017 mongo:latest
cd /Users/sandro/STUDIUM/4-Semester/mobile-anwendungen/CareerMentor/Agentic_AI_System/backend-api
docker build -t careermentor-backend:latest .
docker run -d --name careermentor-backend -p 8000:8000 --add-host=host.docker.internal:host-gateway careermentor-backend:latest
# Create docker-compose.yml in the project root with MongoDB and backend services
docker-compose up -d


Maintenance Commands:
# Check container status
docker ps

# View container logs
docker logs careermentor-backend

# Stop containers
docker stop careermentor-backend careermentor-mongodb

# Remove containers
docker rm careermentor-backend careermentor-mongodb

# Remove everything (containers, images, volumes)
docker stop $(docker ps -aq)
docker rm $(docker ps -aq)
docker rmi $(docker images -aq)
docker volume rm $(docker volume ls -q)
>>>>>>> c30d7c26
<|MERGE_RESOLUTION|>--- conflicted
+++ resolved
@@ -107,39 +107,6 @@
 
 
 
-<<<<<<< HEAD
-AZIM FINAL:
-
-# Stoppe und entferne die vorhandenen Container:
-# Baue das Backend-Image neu und starte die Container:
-# Überprüfe, ob beide Container laufen:
-# Überprüfe die Logs des Backend-Containers:
-
-
-
-docker stop career-mentor-backend-container career-mentor-mongodb
-docker rm career-mentor-backend-container career-mentor-mongodb
-
-docker build -t career-mentor-backend:latest .
-docker run -d --name career-mentor-mongodb -p 27017:27017 mongo:latest
-docker run -d --name career-mentor-backend-container -p 8000:8000 --add-host=host.docker.internal:host-gateway career-mentor-backend:latest
-
-docker ps
-
-docker logs career-mentor-backend-container
-
-
-
-
-
-Frontend:
-
-ngrok http http://localhost:8080
-
-+  
-
-npx expo start
-=======
 ===== Alessandro: Docker Setup and Workflow =====
 
 ===== Initial Setup =====
@@ -209,4 +176,107 @@
 docker rm $(docker ps -aq)
 docker rmi $(docker images -aq)
 docker volume rm $(docker volume ls -q)
->>>>>>> c30d7c26
+
+
+===== Alessandro: Docker Setup and Workflow =====
+
+===== Initial Setup =====
+
+# 1. Make sure MongoDB container is running
+docker stop careermentor-mongodb || true
+docker rm careermentor-mongodb || true
+docker run -d --name careermentor-mongodb -p 27017:27017 mongo:latest
+
+# 2. Build and start the backend container
+docker stop careermentor-backend
+docker rm careermentor-backend
+docker build -t careermentor-backend:latest ./Agentic_AI_System/backend-api
+docker run -d --name careermentor-backend -p 8000:8000 --add-host=host.docker.internal:host-gateway careermentor-backend:latest
+
+===== Recurring Setup (Stop/Remove/Restart) =====
+
+# 1. Stop and remove existing containers
+docker stop careermentor-backend careermentor-mongodb
+docker rm careermentor-backend careermentor-mongodb
+
+# 2. Start MongoDB container
+docker run -d --name careermentor-mongodb -p 27017:27017 mongo:latest
+
+# 3. Rebuild backend if code changes were made
+docker build -t careermentor-backend:latest ./Agentic_AI_System/backend-api
+
+# 4. Start backend container with host.docker.internal for Ollama access
+docker run -d --name careermentor-backend -p 8000:8000 --add-host=host.docker.internal:host-gateway careermentor-backend:latest
+
+# 5. Verify containers are running
+docker ps
+
+# 6. Test backend API
+curl http://localhost:8000/healthcheck
+
+# 7. Test job search endpoint (requires Ollama running on host)
+curl -X POST -H "Content-Type: application/json" -d '{"data": {"job_title": "Software Developer", "location_radius": 50}}' http://localhost:8000/agents/path_finder/search_jobs_online
+
+===== MongoDB Docker Container =====
+
+docker stop careermentor-mongodb
+docker rm careermentor-mongodb
+docker run -d --name careermentor-mongodb -p 27017:27017 mongo:latest
+cd /Users/sandro/STUDIUM/4-Semester/mobile-anwendungen/CareerMentor/Agentic_AI_System/backend-api
+docker build -t careermentor-backend:latest .
+docker run -d --name careermentor-backend -p 8000:8000 --add-host=host.docker.internal:host-gateway careermentor-backend:latest
+# Create docker-compose.yml in the project root with MongoDB and backend services
+docker-compose up -d
+
+
+Maintenance Commands:
+# Check container status
+docker ps
+
+# View container logs
+docker logs careermentor-backend
+
+# Stop containers
+docker stop careermentor-backend careermentor-mongodb
+
+# Remove containers
+docker rm careermentor-backend careermentor-mongodb
+
+# Remove everything (containers, images, volumes)
+docker stop $(docker ps -aq)
+docker rm $(docker ps -aq)
+docker rmi $(docker images -aq)
+docker volume rm $(docker volume ls -q)
+
+
+AZIM FINAL:
+
+# Stoppe und entferne die vorhandenen Container:
+# Baue das Backend-Image neu und starte die Container:
+# Überprüfe, ob beide Container laufen:
+# Überprüfe die Logs des Backend-Containers:
+
+
+
+docker stop career-mentor-backend-container career-mentor-mongodb
+docker rm career-mentor-backend-container career-mentor-mongodb
+
+docker build -t career-mentor-backend:latest .
+docker run -d --name career-mentor-mongodb -p 27017:27017 mongo:latest
+docker run -d --name career-mentor-backend-container -p 8000:8000 --add-host=host.docker.internal:host-gateway career-mentor-backend:latest
+
+docker ps
+
+docker logs career-mentor-backend-container
+
+
+
+
+
+Frontend:
+
+ngrok http http://localhost:8080
+
++  
+
+npx expo start