--- conflicted
+++ resolved
@@ -9,11 +9,7 @@
 # Install poetry & dependencies
 RUN pip install --no-cache-dir poetry \
  && poetry config virtualenvs.create false \
-<<<<<<< HEAD
- && poetry lock \
-=======
  && rm -f poetry.lock \
->>>>>>> 46f98f2d
  && poetry install --no-interaction --no-ansi --no-root
 
 # Install additional packages needed for web scraping, AI, and MongoDB
