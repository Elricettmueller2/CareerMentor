--- conflicted
+++ resolved
@@ -1,8 +1,4 @@
-<<<<<<< HEAD
 from fastapi import FastAPI, HTTPException, Depends, Request, Query
-=======
-from fastapi import FastAPI, Query, HTTPException, Depends
->>>>>>> 39e2d4f1
 from fastapi.staticfiles import StaticFiles
 from fastapi.middleware.cors import CORSMiddleware
 from typing import List, Optional
@@ -16,18 +12,12 @@
 from crews.track_pal.run_track_pal_crew import run_check_reminders, run_analyze_patterns, get_applications, save_application, update_application
 from crews.track_pal.crew import respond
 from crews.test.run_test_crew import run_test_crew
-<<<<<<< HEAD
 from services.session_manager import add_message_to_history
-=======
-# Import Path Finder functions
-# crewAI-Funktionen für die Agenten-Orchestrierung
 from crews.path_finder.run_path_finder_crew import run_path_finder_crew, run_path_finder_direct
-# Direkte Hilfsfunktionen, die nicht durch crewAI ersetzt wurden
 from crews.path_finder.search_path import get_job_details, get_job_recommendations, save_job, unsave_job, get_saved_jobs
 
 # Import database initialization
 from database.init_db import init_database
->>>>>>> 39e2d4f1
 
 # Load environment variables
 load_dotenv()
@@ -196,7 +186,6 @@
     except Exception as e:
         raise HTTPException(status_code=500, detail=f"Error processing request: {str(e)}")
 
-<<<<<<< HEAD
 @app.post("/agents/track_pal/direct_test", tags=["Agents", "TrackPal"])
 async def test_ollama_direct(request: AgentRequest):
     """Test endpoint for direct communication with Ollama"""
@@ -206,7 +195,6 @@
         message = data.get("message", "Hello, how are you?")
         response = respond(message)
         return {"response": response}
-=======
 # Path Finder endpoints
 @app.post("/agents/path_finder/suggest_roles", tags=["Agents", "PathFinder"])
 async def path_finder_suggest_roles(request: AgentRequest):
@@ -342,6 +330,5 @@
     try:
         result = get_saved_jobs(user_id)
         return result
->>>>>>> 39e2d4f1
     except Exception as e:
         raise HTTPException(status_code=500, detail=f"Error processing request: {str(e)}")