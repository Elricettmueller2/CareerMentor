from fastapi import FastAPI, HTTPException, Depends, Request, Query
from fastapi.staticfiles import StaticFiles
from fastapi.middleware.cors import CORSMiddleware
from typing import List, Optional
from pydantic import BaseModel
from typing import Dict, Any
import os
from dotenv import load_dotenv

# Import crew functions
# from crews.mock_mate.run_mock_mate_crew import run_respond_to_answer, run_start_interview, run_review_interview
from crews.track_pal.run_track_pal_crew import run_check_reminders, run_analyze_patterns, get_applications, save_application, update_application
from crews.track_pal.crew import respond
from crews.test.run_test_crew import run_test_crew
from services.session_manager import add_message_to_history

# Load environment variables
load_dotenv()

app = FastAPI(
    title="CareerMentor API",
    description="Backend API for CareerMentor application with AI agents",
    version="0.1.0"
)

# Configure CORS
app.add_middleware(
    CORSMiddleware,
    allow_origins=["http://localhost:8081", "exp://localhost:8081", "*"],  # Allow requests from the mobile app
    allow_credentials=True,
    allow_methods=["*"],  # Allow all methods
    allow_headers=["*"],  # Allow all headers
)

# Mount static files if needed
# app.mount("/static", StaticFiles(directory="static"), name="static")

# Pydantic models for request validation
class CommandRequest(BaseModel):
    command: str

class AgentRequest(BaseModel):
    data: Dict[str, Any]

@app.get("/healthcheck", tags=["System"])
def is_healthy(test: str = Query("test", description="Enter any string as test parameter")):
    return {"message": f"Successfully extracted URL param from GET request: {test}."}

@app.post("/run", tags=["Application"])
def run_command(request: CommandRequest):
    command = request.command
    if command == "log":
        print("Logging to terminal...")
        return {"message": "Printing to terminal."}
    elif command == "execute":
        return {"message": "Starting the application."}
    else:
        return {"message": f"Unknown command: {command}!"}

# Agent endpoints
# @app.post("/agents/mock_mate/{action}", tags=["Agents", "MockMate"])
# async def mock_mate_endpoint(action: str, request: AgentRequest):
#     """Route requests to the MockMate agent based on the action"""
#     # Extract request data
#     data = request.data
#     
#     # Route to the appropriate method based on action
#     try:
#         if action == "respond":
#             result = run_respond_to_answer(
#                 user_response=data.get("user_response")
#             )
#             return {"response": result}
#         elif action == "start_interview":
#             result = run_start_interview(
#                 job_role=data.get("job_role"),
#                 experience_level=data.get("experience_level")
#             )
#             return {"response": result}
#         elif action == "review":
#             result = run_review_interview(
#                 interview_history=data.get("interview_history")
#             )
#             return {"response": result}
#         else:
#             raise HTTPException(status_code=400, detail=f"Unknown action: {action}")
#             
#     except Exception as e:
#         raise HTTPException(status_code=500, detail=f"Error processing request: {str(e)}")

@app.post("/agents/track_pal/{action}", tags=["Agents", "TrackPal"])
async def track_pal_endpoint(action: str, request: AgentRequest):
    """Route requests to the TrackPal agent based on the action"""
    data = request.data
    try:
<<<<<<< HEAD
        if action == "respond":
            session_id = data.get("session_id")
            user_response = data.get("user_response")
            print(f"DEBUG: Running respond_to_answer with user_response={user_response}, session_id={session_id}")
            
            # Add user message to history
            if session_id:
                add_message_to_history(session_id, "user", user_response)
            
            result = run_respond_to_answer(
                user_respond=user_response,
                session_id=session_id
            )
            
            # Add agent response to history
            if session_id:
                add_message_to_history(session_id, "assistant", result)
                
            return {"response": result}
        elif action == "start_interview":
            job_role = data.get("job_role")
            experience_level = data.get("experience_level")
            session_id = data.get("session_id")
            print(f"DEBUG: Running start_interview with job_role={job_role}, experience_level={experience_level}, session_id={session_id}")
            
            # Initialize session if provided
            if session_id:
                # Add system message to conversation history
                add_message_to_history(session_id, "system", 
                    f"This is a mock interview for a {job_role} position at {experience_level} experience level.")
            
            result = run_start_interview(
                job_role=job_role,
                experience_level=experience_level
            )
            
            # Add agent response to history
            if session_id:
                add_message_to_history(session_id, "assistant", result)
                
            return {"response": result}
        elif action == "review":
            print(f"DEBUG: Running review_interview with interview_history={data.get('interview_history')[:100]}...")
            result = run_review_interview(
                interview_history=data.get("interview_history")
=======
        if action == "check_reminders":
            result = run_check_reminders(user_id=data.get("user_id"))
            return {"response": result}
        elif action == "analyze_patterns":
            result = run_analyze_patterns(user_id=data.get("user_id"))
            return {"response": result}
        elif action == "get_applications":
            applications = get_applications(user_id=data.get("user_id"))
            return {"applications": applications}
        elif action == "save_application":
            application = save_application(
                user_id=data.get("user_id"),
                application=data.get("application", {})
>>>>>>> f6b3c53a
            )
            return {"application": application}
        elif action == "update_application":
            updated = update_application(
                user_id=data.get("user_id"),
                app_id=data.get("app_id"),
                updates=data.get("updates", {})
            )
            if updated:
                return {"application": updated}
            else:
                raise HTTPException(status_code=404, detail=f"Application not found: {data.get('app_id')}")
        elif action == "direct_test":
            message = data.get("message", "Hello, how are you?")
            response = respond(message)
            return {"response": response}
        else:
            raise HTTPException(status_code=400, detail=f"Unknown action: {action}")
    except Exception as e:
        import traceback
        error_msg = f"Error in mock_mate_endpoint: {str(e)}\n{traceback.format_exc()}"
        print(error_msg)
        raise HTTPException(status_code=500, detail=error_msg)

@app.post("/agents/test", tags=["Agents", "Test"])
async def test_agent(request: AgentRequest):
    """Test endpoint for the agent"""
    try:
        # Extract request data
        data = request.data
        
        result = run_test_crew(
            text=data.get("text")
        )
        return {"response": result}
    except Exception as e:
        raise HTTPException(status_code=500, detail=f"Error processing request: {str(e)}")

@app.post("/agents/track_pal/direct_test", tags=["Agents", "TrackPal"])
async def test_ollama_direct(request: AgentRequest):
    """Test endpoint for direct communication with Ollama"""
    try:
        # Extract request data
        data = request.data
        message = data.get("message", "Hello, how are you?")
        response = respond(message)
        return {"response": response}
    except Exception as e:
        raise HTTPException(status_code=500, detail=f"Error processing request: {str(e)}")<|MERGE_RESOLUTION|>--- conflicted
+++ resolved
@@ -8,7 +8,7 @@
 from dotenv import load_dotenv
 
 # Import crew functions
-# from crews.mock_mate.run_mock_mate_crew import run_respond_to_answer, run_start_interview, run_review_interview
+from crews.mock_mate.run_mock_mate_crew import run_respond_to_answer, run_start_interview, run_review_interview
 from crews.track_pal.run_track_pal_crew import run_check_reminders, run_analyze_patterns, get_applications, save_application, update_application
 from crews.track_pal.crew import respond
 from crews.test.run_test_crew import run_test_crew
@@ -57,43 +57,57 @@
     else:
         return {"message": f"Unknown command: {command}!"}
 
-# Agent endpoints
-# @app.post("/agents/mock_mate/{action}", tags=["Agents", "MockMate"])
-# async def mock_mate_endpoint(action: str, request: AgentRequest):
-#     """Route requests to the MockMate agent based on the action"""
-#     # Extract request data
-#     data = request.data
-#     
-#     # Route to the appropriate method based on action
-#     try:
-#         if action == "respond":
-#             result = run_respond_to_answer(
-#                 user_response=data.get("user_response")
-#             )
-#             return {"response": result}
-#         elif action == "start_interview":
-#             result = run_start_interview(
-#                 job_role=data.get("job_role"),
-#                 experience_level=data.get("experience_level")
-#             )
-#             return {"response": result}
-#         elif action == "review":
-#             result = run_review_interview(
-#                 interview_history=data.get("interview_history")
-#             )
-#             return {"response": result}
-#         else:
-#             raise HTTPException(status_code=400, detail=f"Unknown action: {action}")
-#             
-#     except Exception as e:
-#         raise HTTPException(status_code=500, detail=f"Error processing request: {str(e)}")
-
 @app.post("/agents/track_pal/{action}", tags=["Agents", "TrackPal"])
 async def track_pal_endpoint(action: str, request: AgentRequest):
     """Route requests to the TrackPal agent based on the action"""
     data = request.data
     try:
-<<<<<<< HEAD
+        if action == "check_reminders":
+            result = run_check_reminders(user_id=data.get("user_id"))
+            return {"response": result}
+        elif action == "analyze_patterns":
+            result = run_analyze_patterns(user_id=data.get("user_id"))
+            return {"response": result}
+        elif action == "get_applications":
+            applications = get_applications(user_id=data.get("user_id"))
+            return {"applications": applications}
+        elif action == "save_application":
+            application = save_application(
+                user_id=data.get("user_id"),
+                application=data.get("application", {})
+            )
+            return {"application": application}
+        elif action == "update_application":
+            updated = update_application(
+                user_id=data.get("user_id"),
+                app_id=data.get("app_id"),
+                updates=data.get("updates", {})
+            )
+            if updated:
+                return {"application": updated}
+            else:
+                raise HTTPException(status_code=404, detail=f"Application not found: {data.get('app_id')}")
+        elif action == "direct_test":
+            message = data.get("message", "Hello, how are you?")
+            response = respond(message)
+            return {"response": response}
+        else:
+            raise HTTPException(status_code=400, detail=f"Unknown action: {action}")
+    except Exception as e:
+        import traceback
+        error_msg = f"Error in mock_mate_endpoint: {str(e)}\n{traceback.format_exc()}"
+        print(error_msg)
+        raise HTTPException(status_code=500, detail=error_msg)
+
+# Agent endpoints
+@app.post("/agents/mock_mate/{action}", tags=["Agents", "MockMate"])
+async def mock_mate_endpoint(action: str, request: AgentRequest):
+    """Route requests to the MockMate agent based on the action"""
+    # Extract request data
+    data = request.data
+    
+    # Route to the appropriate method based on action
+    try:
         if action == "respond":
             session_id = data.get("session_id")
             user_response = data.get("user_response")
@@ -139,37 +153,8 @@
             print(f"DEBUG: Running review_interview with interview_history={data.get('interview_history')[:100]}...")
             result = run_review_interview(
                 interview_history=data.get("interview_history")
-=======
-        if action == "check_reminders":
-            result = run_check_reminders(user_id=data.get("user_id"))
+            )
             return {"response": result}
-        elif action == "analyze_patterns":
-            result = run_analyze_patterns(user_id=data.get("user_id"))
-            return {"response": result}
-        elif action == "get_applications":
-            applications = get_applications(user_id=data.get("user_id"))
-            return {"applications": applications}
-        elif action == "save_application":
-            application = save_application(
-                user_id=data.get("user_id"),
-                application=data.get("application", {})
->>>>>>> f6b3c53a
-            )
-            return {"application": application}
-        elif action == "update_application":
-            updated = update_application(
-                user_id=data.get("user_id"),
-                app_id=data.get("app_id"),
-                updates=data.get("updates", {})
-            )
-            if updated:
-                return {"application": updated}
-            else:
-                raise HTTPException(status_code=404, detail=f"Application not found: {data.get('app_id')}")
-        elif action == "direct_test":
-            message = data.get("message", "Hello, how are you?")
-            response = respond(message)
-            return {"response": response}
         else:
             raise HTTPException(status_code=400, detail=f"Unknown action: {action}")
     except Exception as e:
@@ -177,6 +162,7 @@
         error_msg = f"Error in mock_mate_endpoint: {str(e)}\n{traceback.format_exc()}"
         print(error_msg)
         raise HTTPException(status_code=500, detail=error_msg)
+
 
 @app.post("/agents/test", tags=["Agents", "Test"])
 async def test_agent(request: AgentRequest):
