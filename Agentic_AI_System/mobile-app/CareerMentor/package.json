{
  "name": "careermentor",
  "main": "expo-router/entry",
  "version": "1.0.0",
  "scripts": {
    "start": "expo start",
    "android": "expo run:android",
    "ios": "expo run:ios",
    "web": "expo start --web",
    "test": "jest --watchAll"
  },
  "jest": {
    "preset": "jest-expo"
  },
  "dependencies": {
    "@expo-google-fonts/manrope": "^0.4.1",
    "@expo/vector-icons": "^14.1.0",
<<<<<<< HEAD
    "@react-native-async-storage/async-storage": "^2.1.2",
=======
    "@react-native-async-storage/async-storage": "2.1.2",
>>>>>>> cd44a664
    "@react-native-community/datetimepicker": "8.3.0",
    "@react-native-community/slider": "4.5.6",
    "@react-native-picker/picker": "2.11.0",
    "@react-navigation/native": "^7.1.6",
    "axios": "^1.10.0",
    "expo": "~53.0.9",
    "expo-document-picker": "~13.1.6",
    "expo-font": "~13.3.1",
<<<<<<< HEAD
    "expo-linear-gradient": "^14.1.5",
=======
    "expo-linear-gradient": "~14.1.5",
>>>>>>> cd44a664
    "expo-linking": "~7.1.5",
    "expo-location": "^18.1.5",
    "expo-router": "~5.0.6",
    "expo-splash-screen": "~0.30.8",
    "expo-status-bar": "~2.2.3",
    "expo-system-ui": "~5.0.7",
    "expo-web-browser": "~14.1.6",
    "react": "19.0.0",
    "react-dom": "19.0.0",
    "react-native": "0.79.2",
    "react-native-reanimated": "~3.17.4",
    "react-native-safe-area-context": "5.4.0",
    "react-native-screens": "~4.10.0",
    "react-native-web": "~0.20.0"
  },
  "devDependencies": {
    "@babel/core": "^7.25.2",
    "@types/react": "~19.0.10",
    "@types/react-native": "^0.72.8",
    "jest": "^29.2.1",
    "jest-expo": "~53.0.5",
    "react-test-renderer": "19.0.0",
    "typescript": "~5.8.3"
  },
  "private": true
}<|MERGE_RESOLUTION|>--- conflicted
+++ resolved
@@ -15,11 +15,7 @@
   "dependencies": {
     "@expo-google-fonts/manrope": "^0.4.1",
     "@expo/vector-icons": "^14.1.0",
-<<<<<<< HEAD
-    "@react-native-async-storage/async-storage": "^2.1.2",
-=======
     "@react-native-async-storage/async-storage": "2.1.2",
->>>>>>> cd44a664
     "@react-native-community/datetimepicker": "8.3.0",
     "@react-native-community/slider": "4.5.6",
     "@react-native-picker/picker": "2.11.0",
@@ -28,11 +24,6 @@
     "expo": "~53.0.9",
     "expo-document-picker": "~13.1.6",
     "expo-font": "~13.3.1",
-<<<<<<< HEAD
-    "expo-linear-gradient": "^14.1.5",
-=======
-    "expo-linear-gradient": "~14.1.5",
->>>>>>> cd44a664
     "expo-linking": "~7.1.5",
     "expo-location": "^18.1.5",
     "expo-router": "~5.0.6",
