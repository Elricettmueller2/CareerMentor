{
  "name": "careermentor",
  "main": "expo-router/entry",
  "version": "1.0.0",
  "scripts": {
    "start": "expo start",
    "android": "expo run:android",
    "ios": "expo run:ios",
    "web": "expo start --web",
    "test": "jest --watchAll"
  },
  "jest": {
    "preset": "jest-expo"
  },
  "dependencies": {
    "@expo/vector-icons": "^14.1.0",
<<<<<<< HEAD
    "@react-native-async-storage/async-storage": "^2.2.0",
    "@react-native-community/datetimepicker": "^8.4.1",
    "@react-native-picker/picker": "^2.11.0",
=======
    "@react-native-community/slider": "^4.5.7",
>>>>>>> 39e2d4f1
    "@react-navigation/native": "^7.1.6",
    "axios": "^1.10.0",
    "expo": "~53.0.9",
    "expo-font": "~13.3.1",
    "expo-linking": "~7.1.5",
    "expo-location": "^18.1.5",
    "expo-router": "~5.0.6",
    "expo-splash-screen": "~0.30.8",
    "expo-status-bar": "~2.2.3",
    "expo-system-ui": "~5.0.7",
    "expo-web-browser": "~14.1.6",
    "react": "19.0.0",
    "react-dom": "19.0.0",
    "react-native": "0.79.2",
    "react-native-reanimated": "~3.17.4",
    "react-native-safe-area-context": "5.4.0",
    "react-native-screens": "~4.10.0",
    "react-native-web": "~0.20.0"
  },
  "devDependencies": {
    "@babel/core": "^7.25.2",
    "@types/react": "~19.0.10",
    "@types/react-native": "^0.72.8",
    "jest": "^29.2.1",
    "jest-expo": "~53.0.5",
    "react-test-renderer": "19.0.0",
    "typescript": "~5.8.3"
  },
  "private": true
}<|MERGE_RESOLUTION|>--- conflicted
+++ resolved
@@ -14,13 +14,7 @@
   },
   "dependencies": {
     "@expo/vector-icons": "^14.1.0",
-<<<<<<< HEAD
-    "@react-native-async-storage/async-storage": "^2.2.0",
-    "@react-native-community/datetimepicker": "^8.4.1",
-    "@react-native-picker/picker": "^2.11.0",
-=======
     "@react-native-community/slider": "^4.5.7",
->>>>>>> 39e2d4f1
     "@react-navigation/native": "^7.1.6",
     "axios": "^1.10.0",
     "expo": "~53.0.9",
