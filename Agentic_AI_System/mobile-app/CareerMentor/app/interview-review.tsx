--- conflicted
+++ resolved
@@ -16,17 +16,6 @@
 import { LinearGradient } from 'expo-linear-gradient';
 import GradientButton from '@/components/trackpal/GradientButton';
 
-<<<<<<< HEAD
-=======
-const API_URLS = {
-  emulator: 'http://10.0.2.2:8000',
-  localhost: 'http://localhost:8000',
-  device: 'http://192.168.1.218:8000'
-};
-
-const API_BASE_URL = Platform.OS === 'android' ? API_URLS.emulator : API_URLS.localhost;
-
->>>>>>> 486a4207
 const InterviewReviewScreen = () => {
   const { sessionId, interviewType } = useLocalSearchParams();
   const router = useRouter();
