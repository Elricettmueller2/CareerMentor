--- conflicted
+++ resolved
@@ -9,22 +9,9 @@
 import { Ionicons } from '@expo/vector-icons';
 import { shareInterviewReview, captureAndShareScreenshot, ViewShotRef } from '@/utils/shareUtils';
 import ViewShot from 'react-native-view-shot';
-<<<<<<< HEAD
 import { API_BASE_URL } from '@/constants/ApiEndpoints';
-=======
 import { LinearGradient } from 'expo-linear-gradient';
 import GradientButton from '@/components/trackpal/GradientButton';
-
-// API base URLs for different environments
-const API_URLS = {
-  emulator: 'http://10.0.2.2:8000', // Android emulator
-  localhost: 'http://localhost:8000', // iOS simulator or web
-  device: 'http://192.168.1.218:8000' // Physical device
-};
-
-// Select appropriate API URL based on platform
-const API_BASE_URL = Platform.OS === 'android' ? API_URLS.emulator : API_URLS.localhost;
->>>>>>> 54294551
 
 const InterviewReviewScreen = () => {
   const { sessionId, interviewType } = useLocalSearchParams();
