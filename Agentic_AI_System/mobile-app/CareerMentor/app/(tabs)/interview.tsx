--- conflicted
+++ resolved
@@ -1,13 +1,3 @@
-<<<<<<< HEAD
-import React, { useState, useEffect } from 'react';
-import { StyleSheet, TextInput, ScrollView, TouchableOpacity, ActivityIndicator, SafeAreaView, Platform } from 'react-native';
-import { Text, View } from '@/components/Themed';
-import { useRouter } from 'expo-router';
-import { LinearGradient } from 'expo-linear-gradient';
-import { useFonts, Manrope_400Regular, Manrope_600SemiBold, Manrope_700Bold, Manrope_800ExtraBold } from '@expo-google-fonts/manrope';
-import { useAgentKnowledge } from '@/hooks/useGlobalState';
-import GlobalState from '@/services/GlobalStateService';
-=======
 import React, { useState, useRef, useEffect } from 'react';
 import { 
   StyleSheet, 
@@ -36,9 +26,8 @@
 
 // Import types
 import { InterviewMessage, InterviewSetupData } from '@/types/interview';
->>>>>>> 46f98f2d
-
-const API_BASE_URL = GlobalState.getState().system.apiEndpoints.base;
+
+const API_BASE_URL = 'http://localhost:8000';
 
 // Define interface for parsed interview responses
 interface ParsedInterviewResponse {
@@ -59,22 +48,13 @@
   // State variables
   const [interviewStarted, setInterviewStarted] = useState(false);
   const [loading, setLoading] = useState(false);
-<<<<<<< HEAD
-  const [userInput, setUserInput] = useState('');
-=======
   const [messages, setMessages] = useState<InterviewMessage[]>([]);
->>>>>>> 46f98f2d
   const [sessionId, setSessionId] = useState(`session_${Date.now()}`);
   const [interviewType, setInterviewType] = useState<'Technical' | 'Behavioral'>('Technical');
   const [currentQuestion, setCurrentQuestion] = useState(1);
   const [totalQuestions, setTotalQuestions] = useState(5); // Default value, will be updated from API
   const [estimatedTimeRemaining, setEstimatedTimeRemaining] = useState(15); // Default 15 minutes
 
-<<<<<<< HEAD
-  // API base URL - use Docker container hostname when running in Docker
-  // Verwende die IP-Adresse statt localhost für den Zugriff von mobilen Geräten
-  const API_BASE_URL = 'http://192.168.1.218:8000';
-=======
   // Load fonts
   let [fontsLoaded] = useFonts({
     Manrope_400Regular,
@@ -83,7 +63,6 @@
     Manrope_700Bold,
     Manrope_800ExtraBold,
   });
->>>>>>> 46f98f2d
 
   // Scroll to bottom when messages change
   useEffect(() => {
@@ -116,17 +95,6 @@
       // Simplest possible fetch request with session ID
       const response = await fetch(`${API_BASE_URL}/agents/mock_mate/start_interview`, {
         method: 'POST',
-<<<<<<< HEAD
-        headers: {
-          'Content-Type': 'application/json',
-        },
-        body: JSON.stringify({
-          data: {
-            job_role: jobRole,
-            experience_level: experienceLevel,
-            session_id: newSessionId
-          }
-=======
         headers: { 'Content-Type': 'application/json' },
         body: JSON.stringify({ 
           data: { 
@@ -136,7 +104,6 @@
             company_culture: formData.companyCulture,
             session_id: newSessionId 
           } 
->>>>>>> 46f98f2d
         }),
       });
       
@@ -146,72 +113,6 @@
       
       const data = await response.json();
       
-<<<<<<< HEAD
-      // Debug the response structure
-      console.log('Response data:', JSON.stringify(data));
-      
-      // Handle double-encoded JSON if needed
-      let responseText = data.response;
-      if (typeof responseText === 'string' && responseText.startsWith('{') && responseText.endsWith('}')) {
-        try {
-          // Try to parse it as JSON
-          const parsedResponse = JSON.parse(responseText);
-          if (parsedResponse.response) {
-            responseText = parsedResponse.response;
-          }
-        } catch (e) {
-          // If parsing fails, use the original response
-          console.log('Failed to parse double-encoded JSON:', e);
-        }
-      }
-      
-      // Filter out system instructions
-      console.log('Before filtering:', responseText);
-      
-      // Extract only the actual interview content
-      if (responseText.includes('Begin!')) {
-        const parts = responseText.split('Begin!');
-        if (parts.length > 1) {
-          responseText = parts[parts.length - 1].trim();
-          console.log('Filtered response:', responseText);
-        }
-      }
-      
-      // Update the global state with the agent's response
-      const newMessage = { text: responseText, sender: 'agent' as const };
-      setInterview({
-        ...interview,
-        history: {
-          ...interview.history,
-          [newSessionId]: {
-            ...interview.history[newSessionId],
-            messages: [newMessage]
-          }
-        }
-      });
-      
-      // Set interview started to true to show the chat interface
-      setInterviewStarted(true);
-    } catch (error: any) {
-      console.error('Error starting interview:', error);
-      
-      // Update the global state with the error message
-      const errorMessage = { 
-        text: `Error connecting to interview service: ${error.message}. Make sure the backend is running.`, 
-        sender: 'agent' as const 
-      };
-      
-      setInterview({
-        ...interview,
-        history: {
-          ...interview.history,
-          [sessionId]: {
-            ...interview.history[sessionId],
-            messages: [errorMessage]
-          }
-        }
-      });
-=======
       // Try to parse the JSON response if it's a string
       let parsedResponse: ParsedInterviewResponse;
       try {
@@ -276,7 +177,6 @@
         sender: 'agent',
         timestamp: new Date().toLocaleTimeString()
       }]);
->>>>>>> 46f98f2d
     } finally {
       setLoading(false);
     }
@@ -293,42 +193,12 @@
       timestamp 
     }]);
     
-<<<<<<< HEAD
-    const userMessage = userInput.trim();
-    const currentMessages = interview.history[sessionId]?.messages || [];
-    
-    // Update the global state with the user's message
-    const updatedMessages = [...currentMessages, { text: userMessage, sender: 'user' as const }];
-    setInterview({
-      ...interview,
-      history: {
-        ...interview.history,
-        [sessionId]: {
-          ...interview.history[sessionId],
-          messages: updatedMessages
-        }
-      }
-    });
-    
-    setUserInput('');
-=======
->>>>>>> 46f98f2d
     setLoading(true);
     
     try {
       // Simplest possible fetch request with session ID
       const response = await fetch(`${API_BASE_URL}/agents/mock_mate/respond`, {
         method: 'POST',
-<<<<<<< HEAD
-        headers: {
-          'Content-Type': 'application/json',
-        },
-        body: JSON.stringify({
-          data: {
-            user_response: userMessage,
-            session_id: sessionId
-          }
-=======
         headers: { 'Content-Type': 'application/json' },
         body: JSON.stringify({ 
           data: { 
@@ -336,7 +206,6 @@
             session_id: sessionId,
             interview_type: interviewType
           } 
->>>>>>> 46f98f2d
         }),
       });
       
@@ -346,65 +215,6 @@
       
       const data = await response.json();
       
-<<<<<<< HEAD
-      // Debug the response structure
-      console.log('Response data from sendResponse:', JSON.stringify(data));
-      
-      // Handle double-encoded JSON if needed
-      let responseText = data.response;
-      if (typeof responseText === 'string' && responseText.startsWith('{') && responseText.endsWith('}')) {
-        try {
-          // Try to parse it as JSON
-          const parsedResponse = JSON.parse(responseText);
-          if (parsedResponse.response) {
-            responseText = parsedResponse.response;
-          }
-        } catch (e) {
-          // If parsing fails, use the original response
-          console.log('Failed to parse double-encoded JSON:', e);
-        }
-      }
-      
-      // Filter out system instructions
-      console.log('Before filtering:', responseText);
-      
-      // Extract only the actual interview content
-      if (responseText.includes('Begin!')) {
-        const parts = responseText.split('Begin!');
-        if (parts.length > 1) {
-          responseText = parts[parts.length - 1].trim();
-          console.log('Filtered response:', responseText);
-        }
-      }
-      
-      // Update the global state with the agent's response
-      const agentMessage = { text: responseText, sender: 'agent' as const };
-      setInterview({
-        ...interview,
-        history: {
-          ...interview.history,
-          [sessionId]: {
-            ...interview.history[sessionId],
-            messages: [...updatedMessages, agentMessage]
-          }
-        }
-      });
-    } catch (error: any) { 
-      console.error('Error sending response:', error);
-      
-      // Update the global state with the error message
-      const errorMessage = { text: `Error connecting to interview service: ${error.message}`, sender: 'agent' as const };
-      setInterview({
-        ...interview,
-        history: {
-          ...interview.history,
-          [sessionId]: {
-            ...interview.history[sessionId],
-            messages: [...updatedMessages, errorMessage]
-          }
-        }
-      });
-=======
       // Try to parse the JSON response if it's a string
       let parsedResponse: ParsedInterviewResponse;
       try {
@@ -470,7 +280,6 @@
         sender: 'agent',
         timestamp: new Date().toLocaleTimeString()
       }]);
->>>>>>> 46f98f2d
     } finally {
       setLoading(false);
     }
@@ -478,24 +287,6 @@
 
   // End interview and go to review
   const handleEndInterview = () => {
-<<<<<<< HEAD
-    // Store any final state updates before navigating
-    const currentSession = interview.history[sessionId];
-    if (currentSession) {
-      setInterview({
-        ...interview,
-        history: {
-          ...interview.history,
-          [sessionId]: {
-            ...currentSession,
-            endedAt: new Date().toISOString()
-          }
-        }
-      });
-    }
-    
-    router.push({ pathname: '/interview-review', params: { sessionId } });
-=======
     router.push({ 
       pathname: '/interview-review', 
       params: { 
@@ -503,7 +294,6 @@
         interviewType 
       } 
     });
->>>>>>> 46f98f2d
   };
 
   // Loading state
