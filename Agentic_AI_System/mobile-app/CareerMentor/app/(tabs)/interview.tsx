import React, { useState, useRef, useEffect } from 'react';
import { 
  StyleSheet, 
  ScrollView, 
  ActivityIndicator, 
  KeyboardAvoidingView, 
  Platform,
  View,
  TouchableOpacity
} from 'react-native';
import { Text } from '@/components/Themed';
import { useRouter } from 'expo-router';
import { LinearGradient } from 'expo-linear-gradient';
import { useFonts, Manrope_400Regular, Manrope_500Medium, Manrope_600SemiBold, Manrope_700Bold, Manrope_800ExtraBold } from '@expo-google-fonts/manrope';
import { CAREER_COLORS as COLORS } from '@/constants/Colors';
import { Ionicons } from '@expo/vector-icons';
import GradientButton from '@/components/trackpal/GradientButton';
import { spacing } from '@/constants/DesignSystem';

<<<<<<< HEAD
// Import custom components
=======
>>>>>>> 85c3a052
import CareerDaddyHeader from '@/components/common/CareerDaddyHeader';
import InterviewSetupForm from '@/components/interview/InterviewSetupForm';
import MessageBubble from '@/components/interview/MessageBubble';
import EnhancedMessageBubble from '@/components/interview/EnhancedMessageBubble';
import ChatInput from '@/components/interview/ChatInput';
import InterviewProgress from '@/components/interview/InterviewProgress';

import { InterviewMessage, InterviewSetupData } from '@/types/interview';

import { API_BASE_URL } from '../../constants/ApiEndpoints';

interface ParsedInterviewResponse {
  introduction?: string;
  response?: string;
  total_questions?: number;
  estimated_duration_minutes?: number;
  evaluation?: string;
  follow_up?: string;
  notes?: string;
  question_number?: number;
}

export default function InterviewScreen() {
  const router = useRouter();
  const scrollViewRef = useRef<ScrollView>(null);
  
  const [interviewStarted, setInterviewStarted] = useState(false);
  const [loading, setLoading] = useState(false);
  const [messages, setMessages] = useState<InterviewMessage[]>([]);
  const [sessionId, setSessionId] = useState(`session_${Date.now()}`);
  const [interviewType, setInterviewType] = useState<'Technical' | 'Behavioral'>('Technical');
  const [currentQuestion, setCurrentQuestion] = useState(1);
  const [totalQuestions, setTotalQuestions] = useState(5); 
  const [estimatedTimeRemaining, setEstimatedTimeRemaining] = useState(15); 

  let [fontsLoaded] = useFonts({
    Manrope_400Regular,
    Manrope_500Medium,
    Manrope_600SemiBold,
    Manrope_700Bold,
    Manrope_800ExtraBold,
  });

  useEffect(() => {
    if (scrollViewRef.current) {
      setTimeout(() => {
        scrollViewRef.current?.scrollToEnd({ animated: true });
      }, 100);
    }
  }, [messages]);

  useEffect(() => {
    if (interviewStarted && estimatedTimeRemaining > 0) {
      const timer = setTimeout(() => {
        setEstimatedTimeRemaining(prev => Math.max(0, prev - 1));
      }, 60000); 
      
      return () => clearTimeout(timer);
    }
  }, [interviewStarted, estimatedTimeRemaining]);

  const startInterview = async (formData: InterviewSetupData) => {
    setLoading(true);
    try {
      const newSessionId = `session_${Date.now()}`;
      setSessionId(newSessionId);
      setInterviewType(formData.interviewType);
      
      const response = await fetch(`${API_BASE_URL}/agents/mock_mate/start_interview`, {
        method: 'POST',
        headers: { 'Content-Type': 'application/json' },
        body: JSON.stringify({ 
          data: { 
            job_title: formData.jobTitle, 
            experience_level: formData.experienceLevel,
            interview_type: formData.interviewType,
            company_culture: formData.companyCulture,
            session_id: newSessionId 
          } 
        }),
      });
      
      if (!response.ok) {
        throw new Error(`API error: ${response.status}`);
      }
      
      const data = await response.json();
      
      let parsedResponse: ParsedInterviewResponse;
      try {
        parsedResponse = typeof data.response === 'string'
          ? JSON.parse(data.response)
          : data.response;
        
        if (parsedResponse.total_questions) {
          setTotalQuestions(parsedResponse.total_questions);
        }
        
        if (parsedResponse.estimated_duration_minutes) {
          setEstimatedTimeRemaining(parsedResponse.estimated_duration_minutes);
        }
        
        if (parsedResponse.evaluation) {
          setMessages([{ 
            evaluation: parsedResponse.evaluation,
            notes: parsedResponse.notes,
            sender: 'agent',
            timestamp: new Date().toLocaleTimeString() 
          }]);
          
          if (parsedResponse.follow_up) {
            setTimeout(() => {
              setMessages(prev => [...prev, { 
                text: parsedResponse.follow_up,
                sender: 'agent',
                isFollowUp: true,
                timestamp: new Date().toLocaleTimeString() 
              }]);
            }, 500);
          }
        } else {
          const introText = parsedResponse.introduction || parsedResponse.response || data.response;
          
          setMessages([{ 
            text: introText, 
            sender: 'agent',
            timestamp: new Date().toLocaleTimeString() 
          }]);
        }
      } catch (e) {
        setMessages([{ 
          text: data.response, 
          sender: 'agent',
          timestamp: new Date().toLocaleTimeString() 
        }]);
      }
      
      setInterviewStarted(true);
    } catch (error: any) {
      console.error('Error starting interview:', error);
      setMessages([{ 
        text: `Error connecting to interview service: ${error.message}. Make sure the backend is running.`, 
        sender: 'agent',
        timestamp: new Date().toLocaleTimeString()
      }]);
    } finally {
      setLoading(false);
    }
  };

  const sendResponse = async (message: string) => {
    const timestamp = new Date().toLocaleTimeString();
    
    setMessages(prev => [...prev, { 
      text: message, 
      sender: 'user',
      timestamp 
    }]);
    
    setLoading(true);
    
    try {
      const response = await fetch(`${API_BASE_URL}/agents/mock_mate/respond`, {
        method: 'POST',
        headers: { 'Content-Type': 'application/json' },
        body: JSON.stringify({ 
          data: { 
            user_response: message, 
            session_id: sessionId,
            interview_type: interviewType
          } 
        }),
      });
      
      if (!response.ok) {
        throw new Error(`API error: ${response.status}`);
      }
      
      const data = await response.json();
      
      let parsedResponse: ParsedInterviewResponse;
      try {
        parsedResponse = 
          typeof data.response === 'string' 
            ? JSON.parse(data.response) 
            : data.response;
        
        if (parsedResponse.question_number) {
          setCurrentQuestion(parsedResponse.question_number);
        } else {
          setCurrentQuestion(prev => Math.min(prev + 1, totalQuestions));
        }
        
        if (parsedResponse.evaluation) {
          setMessages(prev => [...prev, { 
            evaluation: parsedResponse.evaluation,
            notes: parsedResponse.notes,
            sender: 'agent',
            timestamp: new Date().toLocaleTimeString() 
          }]);
          
          if (parsedResponse.follow_up) {
            setTimeout(() => {
              setMessages(prev => [...prev, { 
                text: parsedResponse.follow_up,
                sender: 'agent',
                isFollowUp: true,
                timestamp: new Date().toLocaleTimeString() 
              }]);
            }, 500);
          }
        } else {
          // Extract the agent response text
          const responseText = parsedResponse.response || data.response;
          
          setMessages(prev => [...prev, { 
            text: responseText, 
            sender: 'agent',
            timestamp: new Date().toLocaleTimeString() 
          }]);
        }
      } catch (e) {
        setMessages(prev => [...prev, { 
          text: data.response, 
          sender: 'agent',
          timestamp: new Date().toLocaleTimeString() 
        }]);
        
        setCurrentQuestion(prev => Math.min(prev + 1, totalQuestions));
      }
    } catch (error: any) {
      console.error('Error sending response:', error);
      setMessages(prev => [...prev, { 
        text: `Error connecting to interview service: ${error.message}`, 
        sender: 'agent',
        timestamp: new Date().toLocaleTimeString()
      }]);
    } finally {
      setLoading(false);
    }
  };

  const handleEndInterview = () => {
    router.push({ 
      pathname: '/interview-review', 
      params: { 
        sessionId,
        interviewType 
      } 
    });
  };

  // Loading state
  if (!fontsLoaded) {
    return (
      <View style={styles.loadingContainer}>
        <ActivityIndicator size="large" color={COLORS.sky} />
      </View>
    );
  }

  return (
    <View style={styles.container}>
      <CareerDaddyHeader 
        title="CareerDaddy" 
        showBackButton={interviewStarted}
        onBackPress={handleEndInterview}
      />
      <KeyboardAvoidingView
        behavior={Platform.OS === 'ios' ? 'padding' : 'height'}
        style={styles.content}
        keyboardVerticalOffset={100}
      >
        {!interviewStarted ? (
          // Interview Setup Screen
          <View style={styles.setupContainer}>
            <InterviewSetupForm 
              onStartInterview={startInterview}
              loading={loading}
            />
          </View>
        ) : (
          // Interview Chat Screen
          <View style={styles.chatContainer}>
            {/* Progress indicator */}
            <InterviewProgress 
              currentQuestion={currentQuestion}
              totalQuestions={totalQuestions}
              estimatedTimeRemaining={estimatedTimeRemaining}
            />
            
            {/* Messages */}
            <ScrollView 
              ref={scrollViewRef}
              style={styles.messagesContainer} 
              contentContainerStyle={styles.messagesContent}
              showsVerticalScrollIndicator={false}
            >
              {messages.map((message, index) => {
                if (message.sender === 'user') {
                  // User message
                  return (
                    <MessageBubble
                      key={index}
                      message={message.text || ''}
                      isUser={true}
                      timestamp={message.timestamp}
                    />
                  );
                } else if (message.evaluation) {
                  // Structured evaluation message
                  return (
                    <EnhancedMessageBubble
                      key={index}
                      message={{
                        evaluation: message.evaluation,
                        notes: message.notes
                      }}
                      isUser={false}
                      timestamp={message.timestamp}
                    />
                  );
                } else {
                  // Regular agent message or follow-up question
                  return (
                    <MessageBubble
                      key={index}
                      message={message.text || ''}
                      isUser={false}
                      isFollowUp={message.isFollowUp}
                      timestamp={message.timestamp}
                    />
                  );
                }
              })}
              
              {loading && (
                <View style={styles.loadingIndicator}>
                  <ActivityIndicator size="small" color={COLORS.sky} />
                </View>
              )}
            </ScrollView>
            
            {/* Chat input */}
            <ChatInput 
              onSend={sendResponse}
              disabled={loading}
              loading={loading}
            />
            
            {/* End interview button */}
            <GradientButton
              title="End Interview"
              onPress={handleEndInterview}
              colors={[COLORS.rose, COLORS.sky]}
              style={{ margin: spacing.md }}
              icon={<Ionicons name="flag" size={18} color={COLORS.white} />}
            />
          </View>
        )}
      </KeyboardAvoidingView>
    </View>
  );
}

const styles = StyleSheet.create({
  container: {
    flex: 1,
    backgroundColor: COLORS.white,
  },
  content: {
    flex: 1,
    paddingHorizontal: 16,
    paddingVertical: 20,
  },
  loadingContainer: {
    flex: 1,
    justifyContent: 'center',
    alignItems: 'center',
    backgroundColor: COLORS.white,
  },
  setupContainer: {
    flex: 1,
    padding: Platform.OS === 'ios' ? 16 : 20,
    backgroundColor: COLORS.white,
  },
  chatContainer: {
    flex: 1,
    display: 'flex',
    flexDirection: 'column',
  },
  messagesContainer: {
    flex: 1,
    paddingHorizontal: 16,
  },
  messagesContent: {
    paddingTop: 10,
    paddingBottom: 20,
  },
  loadingIndicator: {
    padding: 10,
    alignItems: 'center',
  },
<<<<<<< HEAD
  // End button styles now handled by GradientButton component
=======
>>>>>>> 85c3a052
});<|MERGE_RESOLUTION|>--- conflicted
+++ resolved
@@ -17,10 +17,6 @@
 import GradientButton from '@/components/trackpal/GradientButton';
 import { spacing } from '@/constants/DesignSystem';
 
-<<<<<<< HEAD
-// Import custom components
-=======
->>>>>>> 85c3a052
 import CareerDaddyHeader from '@/components/common/CareerDaddyHeader';
 import InterviewSetupForm from '@/components/interview/InterviewSetupForm';
 import MessageBubble from '@/components/interview/MessageBubble';
@@ -424,8 +420,4 @@
     padding: 10,
     alignItems: 'center',
   },
-<<<<<<< HEAD
-  // End button styles now handled by GradientButton component
-=======
->>>>>>> 85c3a052
 });