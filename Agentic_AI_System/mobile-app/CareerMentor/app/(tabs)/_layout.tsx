--- conflicted
+++ resolved
@@ -37,29 +37,10 @@
       <Tabs.Screen
         name="trackpal"
         options={{
-<<<<<<< HEAD
           title: 'TrackPal',
           tabBarIcon: ({ color }) => <TabBarIcon name="code" color={color} />,
           // Removed headerRight to hide the info icon
           headerShown: false, // Hide the entire header for TrackPal
-=======
-          title: 'Home',
-          tabBarIcon: ({ color }) => <IonIcon name="home" color={color} />,
-          headerRight: () => (
-            <Link href="/modal" asChild>
-              <Pressable>
-                {({ pressed }) => (
-                  <FontAwesome
-                    name="info-circle"
-                    size={25}
-                    color={Colors[colorScheme ?? 'light'].text}
-                    style={{ marginRight: 15, opacity: pressed ? 0.5 : 1 }}
-                  />
-                )}
-              </Pressable>
-            </Link>
-          ),
->>>>>>> 39e2d4f1
         }}
       />
       <Tabs.Screen
