--- conflicted
+++ resolved
@@ -142,14 +142,6 @@
     try {
       const userId = await getUserId();
       
-<<<<<<< HEAD
-      // Use only the main API endpoint
-      const baseUrl = `${API_BASE_URL}/agents/track_pal`;
-      console.log('API URL:', `${baseUrl}/get_applications`);
-      
-      const response = await axios.post(`${baseUrl}/get_applications`, {
-        data: { user_id: userId }
-=======
       return await tryAPIUrls(async (baseUrl) => {
         console.log('API URL:', `${baseUrl}/get_applications`);
         
@@ -165,16 +157,7 @@
         }
         
         return [];
->>>>>>> fca8b8d3
-      });
-      
-      console.log('Get applications response:', response.data);
-      
-      if (response.data && response.data.applications) {
-        return response.data.applications;
-      }
-      
-      return [];
+      });
     } catch (error) {
       console.error('Error getting jobs:', error);
       return [];
