import axios from 'axios';
import AsyncStorage from '@react-native-async-storage/async-storage';
import mockData from '../assets/data/mock_global_state.json';
import { mockGlobalStateService } from './MockGlobalStateService';

// API base URLs - try different options based on environment
const API_URLS = {
  emulator: 'http://10.0.2.2:8000/agents/track_pal', // Android emulator
  localhost: 'http://localhost:8000/agents/track_pal', // iOS simulator or web
  device: 'http://192.168.1.218:8000/agents/track_pal', // Adjust this IP to your computer's IP when testing on physical device
  docker: 'http://host.docker.internal:8000/agents/track_pal' // Docker container
};

// Default to localhost, but you can change this based on your environment
let API_BASE_URL = API_URLS.localhost;

// Helper function to try different API URLs if one fails
const tryAPIUrls = async (apiCall: (url: string) => Promise<any>): Promise<any> => {
  // Try the current API URL first
  try {
    return await apiCall(API_BASE_URL);
  } catch (error: any) {
    console.log(`Failed with URL ${API_BASE_URL}: ${error.message}`);
    
    // If that fails, try other URLs
    for (const [key, url] of Object.entries(API_URLS)) {
      if (url === API_BASE_URL) continue; // Skip the one we already tried
      
      try {
        console.log(`Trying alternative URL: ${url}`);
        const result = await apiCall(url);
        // If successful, update the default URL for future calls
        API_BASE_URL = url;
        console.log(`Success with URL ${url}, updating default`);
        return result;
      } catch (innerError: any) {
        console.log(`Failed with URL ${url}: ${innerError.message}`);
        // Continue to the next URL
      }
    }
    
    // If all URLs fail, throw the original error
    throw error;
  }
};
const USER_ID_KEY = 'user_id';

// Default user ID for testing
const DEFAULT_USER_ID = 'test_user';

export interface Reminder {
  message: string;
  type: 'follow_up' | 'interview' | 'resume' | 'general';
  applicationId?: string;
}

export interface PatternInsight {
  id: string;
  icon: string;
  content: string;
}

export const TrackPalService = {
  // Get the current user ID or use default
  getUserId: async (): Promise<string> => {
    try {
      const userId = await AsyncStorage.getItem(USER_ID_KEY);
      return userId || DEFAULT_USER_ID;
    } catch (error) {
      console.error('Error getting user ID:', error);
      return DEFAULT_USER_ID;
    }
  },

  // Set user ID
  setUserId: async (userId: string): Promise<void> => {
    try {
      await AsyncStorage.setItem(USER_ID_KEY, userId);
    } catch (error) {
      console.error('Error setting user ID:', error);
    }
  },

  // Get reminders from TrackPal agent
  getReminders: async (): Promise<string> => {
    try {
      const userId = await TrackPalService.getUserId();
      console.log('Calling check_reminders with userId:', userId);
      
<<<<<<< HEAD
      // Get applications from mock global state
      const applications = mockGlobalStateService.getApplications();
      
      // First try to send the applications to the backend for AI analysis
      return await tryAPIUrls(async (baseUrl) => {
        console.log('API URL:', `${baseUrl}/check_reminders`);
        
        // Send the applications data from mock_global_state.json to the backend
        const response = await axios.post(`${baseUrl}/check_reminders`, {
          data: { 
            user_id: userId,
            applications: applications // Send the actual applications data
=======
      // First try to send the request to the backend for AI analysis
      return await tryAPIUrls(async (baseUrl) => {
        console.log('API URL:', `${baseUrl}/check_reminders`);
        
        // Send the user ID to the backend (backend will fetch applications from MongoDB)
        const response = await axios.post(`${baseUrl}/check_reminders`, {
          data: { 
            user_id: userId
>>>>>>> 79cbee36
          }
        });
        
        console.log('Reminders API response:', response.data);
        
        // Handle different response formats
        if (response.data && response.data.response) {
          if (typeof response.data.response === 'string') {
            return response.data.response;
          } else if (response.data.response.raw) {
            return response.data.response.raw;
          } else if (response.data.response.content) {
            return response.data.response.content;
          }
        }
        
        return 'No reminders available.';
      });
    } catch (error: any) {
      console.error('Error getting reminders:', error);
      console.error('Error details:', error.response?.data || 'No response data');
      return `Failed to get reminders. Error: ${error.message}`;
    }
  },

  // Parse pattern analysis text into structured insights
  parsePatternInsights: (analysisText: string): PatternInsight[] => {
    // Return empty array if no analysis text or error message
    if (!analysisText || analysisText.trim() === '' || 
        analysisText.includes('No pattern analysis available') || 
        analysisText.includes('Failed to analyze patterns')) {
      return [];
    }

    try {
      // The backend now sends descriptions that follow the titled insights
      // Each insight is a complete sentence/paragraph
      const lines = analysisText.split('\n')
        .map(line => line.trim())
        .filter(line => line.length > 0);
      
      const insights: PatternInsight[] = [];
      
      // Patterns to match for icon selection
      const patterns = [
        { regex: /([\d.]+)\s*%|percent|percentage/i, icon: 'stats-chart' },  // Percentage stats
        { regex: /response|callback|interview|reply/i, icon: 'mail' },      // Response rates
        { regex: /time|hour|morning|afternoon|evening|day|week/i, icon: 'time' },    // Timing related
        { regex: /skill|technology|keyword|stack|language|code/i, icon: 'code' },    // Skills/keywords
        { regex: /company|employer|startup|corporation|size|industry|sector/i, icon: 'business' }, // Company related
        { regex: /resume|cv|application|cover letter|version/i, icon: 'document-text' }, // Application docs
        { regex: /follow.?up|contact|reach out|check.?in/i, icon: 'chatbubbles' }         // Follow-ups
      ];

      // Process each line as a complete insight
      for (const line of lines) {
        // Skip if too short or if it's an insight title line
        if (line.length < 10 || line.match(/^Insight #\d+:/i)) continue;
        
        // Find appropriate icon based on content
        let icon = 'analytics';
        for (const pattern of patterns) {
          if (line.match(pattern.regex)) {
            icon = pattern.icon;
            break;
          }
        }
        
        insights.push({
          id: `insight-${insights.length + 1}`,
          icon,
          content: line
        });

        // Limit to 3 insights
        if (insights.length >= 3) break;
      }

      // Return whatever insights we found, even if less than 3
      return insights;
    } catch (error) {
      console.error('Error parsing pattern insights:', error);
      return [];
    }
  },

  // Get pattern analysis from TrackPal agent
  getPatternAnalysis: async (): Promise<string> => {
    try {
      const userId = await TrackPalService.getUserId();
      console.log('Calling analyze_patterns with userId:', userId);
      
      // Get applications from mock global state
      const applications = mockGlobalStateService.getApplications();
      
      return await tryAPIUrls(async (baseUrl) => {
        console.log('API URL:', `${baseUrl}/analyze_patterns`);
        
<<<<<<< HEAD
        // Send the applications data from mock_global_state.json to the backend
        const response = await axios.post(`${baseUrl}/analyze_patterns`, {
          data: { 
            user_id: userId,
            applications: applications // Send the actual applications data
=======
        // Send the user ID to the backend (backend will fetch applications from MongoDB)
        const response = await axios.post(`${baseUrl}/analyze_patterns`, {
          data: { 
            user_id: userId
>>>>>>> 79cbee36
          }
        });
        
        console.log('Pattern analysis API response:', response.data);
        
        // Handle different response formats
        if (response.data && response.data.response) {
          if (typeof response.data.response === 'string') {
            return response.data.response;
          } else if (response.data.response.raw) {
            return response.data.response.raw;
          } else if (response.data.response.content) {
            return response.data.response.content;
          }
        }
        
        return 'No pattern analysis available.';
      });
    } catch (error: any) {
      console.error('Error getting pattern analysis:', error);
      console.error('Error details:', error.response?.data || 'No response data');
      return `Failed to get pattern analysis. Error: ${error.message}`;
    }
  },

  // Get pattern insights (parsed from pattern analysis)
  getPatternInsights: async (): Promise<PatternInsight[]> => {
    try {
      const analysisText = await TrackPalService.getPatternAnalysis();
      return TrackPalService.parsePatternInsights(analysisText);
    } catch (error) {
      console.error('Error getting pattern insights:', error);
      return [];
    }
  },

  // Note: The direct question feature has been removed from the UI
};

export default TrackPalService;<|MERGE_RESOLUTION|>--- conflicted
+++ resolved
@@ -1,7 +1,5 @@
 import axios from 'axios';
 import AsyncStorage from '@react-native-async-storage/async-storage';
-import mockData from '../assets/data/mock_global_state.json';
-import { mockGlobalStateService } from './MockGlobalStateService';
 
 // API base URLs - try different options based on environment
 const API_URLS = {
@@ -87,20 +85,6 @@
       const userId = await TrackPalService.getUserId();
       console.log('Calling check_reminders with userId:', userId);
       
-<<<<<<< HEAD
-      // Get applications from mock global state
-      const applications = mockGlobalStateService.getApplications();
-      
-      // First try to send the applications to the backend for AI analysis
-      return await tryAPIUrls(async (baseUrl) => {
-        console.log('API URL:', `${baseUrl}/check_reminders`);
-        
-        // Send the applications data from mock_global_state.json to the backend
-        const response = await axios.post(`${baseUrl}/check_reminders`, {
-          data: { 
-            user_id: userId,
-            applications: applications // Send the actual applications data
-=======
       // First try to send the request to the backend for AI analysis
       return await tryAPIUrls(async (baseUrl) => {
         console.log('API URL:', `${baseUrl}/check_reminders`);
@@ -109,7 +93,6 @@
         const response = await axios.post(`${baseUrl}/check_reminders`, {
           data: { 
             user_id: userId
->>>>>>> 79cbee36
           }
         });
         
@@ -202,24 +185,13 @@
       const userId = await TrackPalService.getUserId();
       console.log('Calling analyze_patterns with userId:', userId);
       
-      // Get applications from mock global state
-      const applications = mockGlobalStateService.getApplications();
-      
       return await tryAPIUrls(async (baseUrl) => {
         console.log('API URL:', `${baseUrl}/analyze_patterns`);
         
-<<<<<<< HEAD
-        // Send the applications data from mock_global_state.json to the backend
-        const response = await axios.post(`${baseUrl}/analyze_patterns`, {
-          data: { 
-            user_id: userId,
-            applications: applications // Send the actual applications data
-=======
         // Send the user ID to the backend (backend will fetch applications from MongoDB)
         const response = await axios.post(`${baseUrl}/analyze_patterns`, {
           data: { 
             user_id: userId
->>>>>>> 79cbee36
           }
         });
         
