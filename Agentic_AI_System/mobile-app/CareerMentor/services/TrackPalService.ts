import axios from 'axios';
import AsyncStorage from '@react-native-async-storage/async-storage';
<<<<<<< HEAD
import { API_BASE_URL, API_FALLBACK_URLS } from '../constants/ApiEndpoints';

// Using API_BASE_URL and API_FALLBACK_URLS from ApiEndpoints.ts
// This ensures we're using the same URLs that are updated by the start_careermentor.sh script
// We'll append the TrackPal endpoint path when making API calls
=======
import mockData from '../assets/data/mock_global_state.json';
import { mockGlobalStateService } from './MockGlobalStateService';

// API base URLs - try different options based on environment
const API_URLS = {
  emulator: 'http://10.0.2.2:8000/agents/track_pal', // Android emulator
  localhost: 'http://localhost:8000/agents/track_pal', // iOS simulator or web
  device: 'http://192.168.1.218:8000/agents/track_pal', // Adjust this IP to your computer's IP when testing on physical device
  docker: 'http://host.docker.internal:8000/agents/track_pal' // Docker container
};

// Default to localhost, but you can change this based on your environment
let API_BASE_URL = API_URLS.localhost;
>>>>>>> 2030f4d4

// Helper function to try different API URLs if one fails
const tryAPIUrls = async (apiCall: (url: string) => Promise<any>): Promise<any> => {
  // Create the full URL with the TrackPal endpoint path
  const baseUrl = `${API_BASE_URL}/agents/track_pal`;
  
  // Try the current API URL first
  try {
    return await apiCall(baseUrl);
  } catch (error: any) {
    console.log(`Failed with URL ${baseUrl}: ${error.message}`);
    
    // If that fails, try fallback URLs from ApiEndpoints.ts
    for (const url of API_FALLBACK_URLS) {
      const fallbackUrl = `${url}/agents/track_pal`;
      if (fallbackUrl === baseUrl) continue; // Skip the one we already tried
      
      try {
        console.log(`Trying alternative URL: ${fallbackUrl}`);
        const result = await apiCall(fallbackUrl);
        console.log(`Success with URL ${fallbackUrl}`);
        return result;
      } catch (innerError: any) {
        console.log(`Failed with URL ${fallbackUrl}: ${innerError.message}`);
        // Continue to the next URL
      }
    }
    
    // If all URLs fail, throw the original error
    throw error;
  }
};
const USER_ID_KEY = 'user_id';

// Default user ID for testing
const DEFAULT_USER_ID = 'test_user';

export interface Reminder {
  message: string;
  type: 'follow_up' | 'interview' | 'resume' | 'general';
  applicationId?: string;
}

export interface PatternInsight {
  id: string;
  icon: string;
  content: string;
}

export const TrackPalService = {
  // Get the current user ID or use default
  getUserId: async (): Promise<string> => {
    try {
      const userId = await AsyncStorage.getItem(USER_ID_KEY);
      return userId || DEFAULT_USER_ID;
    } catch (error) {
      console.error('Error getting user ID:', error);
      return DEFAULT_USER_ID;
    }
  },

  // Set user ID
  setUserId: async (userId: string): Promise<void> => {
    try {
      await AsyncStorage.setItem(USER_ID_KEY, userId);
    } catch (error) {
      console.error('Error setting user ID:', error);
    }
  },

  // Get reminders from TrackPal agent
  getReminders: async (): Promise<string> => {
    try {
      const userId = await TrackPalService.getUserId();
      console.log('Calling check_reminders with userId:', userId);
      
      // Get applications from mock global state
      const applications = mockGlobalStateService.getApplications();
      
      // First try to send the applications to the backend for AI analysis
      return await tryAPIUrls(async (baseUrl) => {
        console.log('API URL:', `${baseUrl}/check_reminders`);
        
        // Send the applications data from mock_global_state.json to the backend
        const response = await axios.post(`${baseUrl}/check_reminders`, {
          data: { 
            user_id: userId,
            applications: applications // Send the actual applications data
          }
        });
        
        console.log('Reminders API response:', response.data);
        
        // Handle different response formats
        if (response.data && response.data.response) {
          if (typeof response.data.response === 'string') {
            return response.data.response;
          } else if (response.data.response.raw) {
            return response.data.response.raw;
          } else if (response.data.response.content) {
            return response.data.response.content;
          }
        }
        
        return 'No reminders available.';
      });
    } catch (error: any) {
      console.error('Error getting reminders:', error);
      console.error('Error details:', error.response?.data || 'No response data');
      return `Failed to get reminders. Error: ${error.message}`;
    }
  },

  // Parse pattern analysis text into structured insights
  parsePatternInsights: (analysisText: string): PatternInsight[] => {
    // Return empty array if no analysis text or error message
    if (!analysisText || analysisText.trim() === '' || 
        analysisText.includes('No pattern analysis available') || 
        analysisText.includes('Failed to analyze patterns')) {
      return [];
    }

    try {
      // The backend now sends descriptions that follow the titled insights
      // Each insight is a complete sentence/paragraph
      const lines = analysisText.split('\n')
        .map(line => line.trim())
        .filter(line => line.length > 0);
      
      const insights: PatternInsight[] = [];
      
      // Patterns to match for icon selection
      const patterns = [
        { regex: /([\d.]+)\s*%|percent|percentage/i, icon: 'stats-chart' },  // Percentage stats
        { regex: /response|callback|interview|reply/i, icon: 'mail' },      // Response rates
        { regex: /time|hour|morning|afternoon|evening|day|week/i, icon: 'time' },    // Timing related
        { regex: /skill|technology|keyword|stack|language|code/i, icon: 'code' },    // Skills/keywords
        { regex: /company|employer|startup|corporation|size|industry|sector/i, icon: 'business' }, // Company related
        { regex: /resume|cv|application|cover letter|version/i, icon: 'document-text' }, // Application docs
        { regex: /follow.?up|contact|reach out|check.?in/i, icon: 'chatbubbles' }         // Follow-ups
      ];

      // Process each line as a complete insight
      for (const line of lines) {
        // Skip if too short or if it's an insight title line
        if (line.length < 10 || line.match(/^Insight #\d+:/i)) continue;
        
        // Find appropriate icon based on content
        let icon = 'analytics';
        for (const pattern of patterns) {
          if (line.match(pattern.regex)) {
            icon = pattern.icon;
            break;
          }
        }
        
        insights.push({
          id: `insight-${insights.length + 1}`,
          icon,
          content: line
        });

        // Limit to 3 insights
        if (insights.length >= 3) break;
      }

      // Return whatever insights we found, even if less than 3
      return insights;
    } catch (error) {
      console.error('Error parsing pattern insights:', error);
      return [];
    }
  },

  // Get pattern analysis from TrackPal agent
  getPatternAnalysis: async (): Promise<string> => {
    try {
      const userId = await TrackPalService.getUserId();
      console.log('Calling analyze_patterns with userId:', userId);
      
      // Get applications from mock global state
      const applications = mockGlobalStateService.getApplications();
      
      return await tryAPIUrls(async (baseUrl) => {
        console.log('API URL:', `${baseUrl}/analyze_patterns`);
        
        // Send the applications data from mock_global_state.json to the backend
        const response = await axios.post(`${baseUrl}/analyze_patterns`, {
          data: { 
            user_id: userId,
            applications: applications // Send the actual applications data
          }
        });
        
        console.log('Pattern analysis API response:', response.data);
        
        // Handle different response formats
        if (response.data && response.data.response) {
          if (typeof response.data.response === 'string') {
            return response.data.response;
          } else if (response.data.response.raw) {
            return response.data.response.raw;
          } else if (response.data.response.content) {
            return response.data.response.content;
          }
        }
        
        return 'No pattern analysis available.';
      });
    } catch (error: any) {
      console.error('Error getting pattern analysis:', error);
      console.error('Error details:', error.response?.data || 'No response data');
      return `Failed to get pattern analysis. Error: ${error.message}`;
    }
  },

  // Get pattern insights (parsed from pattern analysis)
  getPatternInsights: async (): Promise<PatternInsight[]> => {
    try {
      const analysisText = await TrackPalService.getPatternAnalysis();
      return TrackPalService.parsePatternInsights(analysisText);
    } catch (error) {
      console.error('Error getting pattern insights:', error);
      return [];
    }
  },

  // Note: The direct question feature has been removed from the UI
};

export default TrackPalService;<|MERGE_RESOLUTION|>--- conflicted
+++ resolved
@@ -1,26 +1,13 @@
 import axios from 'axios';
 import AsyncStorage from '@react-native-async-storage/async-storage';
-<<<<<<< HEAD
 import { API_BASE_URL, API_FALLBACK_URLS } from '../constants/ApiEndpoints';
 
 // Using API_BASE_URL and API_FALLBACK_URLS from ApiEndpoints.ts
 // This ensures we're using the same URLs that are updated by the start_careermentor.sh script
 // We'll append the TrackPal endpoint path when making API calls
-=======
 import mockData from '../assets/data/mock_global_state.json';
 import { mockGlobalStateService } from './MockGlobalStateService';
 
-// API base URLs - try different options based on environment
-const API_URLS = {
-  emulator: 'http://10.0.2.2:8000/agents/track_pal', // Android emulator
-  localhost: 'http://localhost:8000/agents/track_pal', // iOS simulator or web
-  device: 'http://192.168.1.218:8000/agents/track_pal', // Adjust this IP to your computer's IP when testing on physical device
-  docker: 'http://host.docker.internal:8000/agents/track_pal' // Docker container
-};
-
-// Default to localhost, but you can change this based on your environment
-let API_BASE_URL = API_URLS.localhost;
->>>>>>> 2030f4d4
 
 // Helper function to try different API URLs if one fails
 const tryAPIUrls = async (apiCall: (url: string) => Promise<any>): Promise<any> => {
